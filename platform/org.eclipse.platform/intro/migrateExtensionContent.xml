--- conflicted
+++ resolved
@@ -3,15 +3,9 @@
   <!-- Extension to the SDK Migration Page. -->
   <extensionContent id="org.eclipse.platform" name="Eclipse Platform" alt-style="css/migrate.properties" style="css/migrate.css" path="migrate/@">
      <group id="content-group" style-id="content-group">
-<<<<<<< HEAD
     	<link style-id="content-link" label="Eclipse Platform" url="http://org.eclipse.ui.intro/showHelpTopic?id=/org.eclipse.platform.doc.isv/porting/eclipse_4_38_porting_guide.html" id="platform">
       		<text>Eclipse Platform 4.38 Plug-in Migration Guide</text>
-=======
-    	<link style-id="content-link" label="Eclipse Platform" url="http://org.eclipse.ui.intro/showHelpTopic?id=/org.eclipse.platform.doc.isv/porting/eclipse_4_37_porting_guide.html" id="platform">
-      		<text>Eclipse Platform 4.37 Plug-in Migration Guide</text>
->>>>>>> 25f8de41
     	</link>
      </group>
   </extensionContent>
-</introContent>
- +</introContent>