--- conflicted
+++ resolved
@@ -1,9 +1,5 @@
 ###############################################################################
-<<<<<<< HEAD
-# Copyright (c) 2000, 2010 IBM Corporation and others.
-=======
-# Copyright (c) 2000, 2011 IBM Corporation and others.
->>>>>>> f09798bf
+# Copyright (c) 2000, 2012 IBM Corporation and others.
 # All rights reserved. This program and the accompanying materials
 # are made available under the terms of the Eclipse Public License v1.0
 # which accompanies this distribution, and is available at
@@ -23,9 +19,5 @@
 Version: {featureVersion}\n\
 Build id: {0}\n\
 \n\
-<<<<<<< HEAD
-(c) Copyright Eclipse contributors and others 2000, 2010.  All rights reserved.\n\
-=======
-(c) Copyright Eclipse contributors and others 2000, 2011.  All rights reserved.\n\
->>>>>>> f09798bf
+(c) Copyright Eclipse contributors and others 2000, 2012.  All rights reserved.\n\
 Visit http://www.eclipse.org/eclipse/platform-cvs
